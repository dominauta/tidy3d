"""Near field to far field transformation plugin
"""
from __future__ import annotations
from typing import Dict, Tuple, Union, List
import numpy as np
import xarray as xr
import pydantic

from rich.progress import track

from .data.data_array import FieldProjectionAngleDataArray, FieldProjectionCartesianDataArray
from .data.data_array import FieldProjectionKSpaceDataArray
from .data.monitor_data import FieldData
from .data.monitor_data import AbstractFieldProjectionData, FieldProjectionAngleData
from .data.monitor_data import FieldProjectionCartesianData, FieldProjectionKSpaceData
from .data.sim_data import SimulationData
from .monitor import FieldProjectionSurface
from .monitor import FieldMonitor, AbstractFieldProjectionMonitor, FieldProjectionAngleMonitor
from .monitor import FieldProjectionCartesianMonitor, FieldProjectionKSpaceMonitor
from .types import Direction, Coordinate, ArrayComplex4D
from .medium import MediumType
from .base import Tidy3dBaseModel, cached_property
from ..exceptions import SetupError
from ..constants import C_0, MICROMETER, ETA_0, EPSILON_0, MU_0

# Default number of points per wavelength in the background medium to use for resampling fields.
PTS_PER_WVL = 10

# Numpy float array and related array types
# pylint: disable=invalid-name
<<<<<<< HEAD
ArrayLikeN2F = Union[float, Tuple[float, ...], ArrayLike[float, 4]]
=======
ArrayLikeN2F = Union[float, Tuple[float, ...], ArrayComplex4D]
>>>>>>> f097761f


class FieldProjector(Tidy3dBaseModel):
    """Projection of near fields to points on a given observation grid."""

    sim_data: SimulationData = pydantic.Field(
        ...,
        title="Simulation data",
        description="Container for simulation data containing the near field monitors.",
    )

    surfaces: Tuple[FieldProjectionSurface, ...] = pydantic.Field(
        ...,
        title="Surface monitor with direction",
        description="Tuple of each :class:`.FieldProjectionSurface` to use as source of "
        "near field.",
    )

    pts_per_wavelength: Union[int, type(None)] = pydantic.Field(
        PTS_PER_WVL,
        title="Points per wavelength",
        description="Number of points per wavelength in the background medium with which "
        "to discretize the surface monitors for the projection. If ``None``, fields will "
        "will not resampled, but will still be colocated.",
    )

    origin: Coordinate = pydantic.Field(
        None,
        title="Local origin",
        description="Local origin used for defining observation points. If ``None``, uses the "
        "average of the centers of all surface monitors.",
        units=MICROMETER,
    )

    currents: Dict[str, xr.Dataset] = pydantic.Field(
        None,
        title="Surface current densities",
        description="Dictionary mapping monitor name to an ``xarray.Dataset`` storing the "
        "surface current densities.",
    )

    @pydantic.validator("origin", always=True)
    def set_origin(cls, val, values):
        """Sets .origin as the average of centers of all surface monitors if not provided."""
        if val is None:
            surfaces = values.get("surfaces")
            val = np.array([surface.monitor.center for surface in surfaces])
            return tuple(np.mean(val, axis=0))
        return val

    @cached_property
    def medium(self) -> MediumType:
        """Medium into which fields are to be projected."""
        sim = self.sim_data.simulation
        monitor = self.surfaces[0].monitor
        return sim.monitor_medium(monitor)

    @cached_property
    def frequencies(self) -> List[float]:
        """Return the list of frequencies associated with the field monitors."""
        return self.surfaces[0].monitor.freqs

    @classmethod
    def from_near_field_monitors(  # pylint:disable=too-many-arguments
        cls,
        sim_data: SimulationData,
        near_monitors: List[FieldMonitor],
        normal_dirs: List[Direction],
        pts_per_wavelength: int = PTS_PER_WVL,
        origin: Coordinate = None,
    ):
        """Constructs :class:`FieldProjection` from a list of surface monitors and their directions.

        Parameters
        ----------
        sim_data : :class:`.SimulationData`
            Container for simulation data containing the near field monitors.
        near_monitors : List[:class:`.FieldMonitor`]
            Tuple of :class:`.FieldMonitor` objects on which near fields will be sampled.
        normal_dirs : List[:class:`.Direction`]
            Tuple containing the :class:`.Direction` of the normal to each surface monitor
            w.r.t. to the positive x, y or z unit vectors. Must have the same length as monitors.
        pts_per_wavelength : int = 10
            Number of points per wavelength with which to discretize the
            surface monitors for the projection. If ``None``, fields will not be resampled.
        origin : :class:`.Coordinate`
            Local origin used for defining observation points. If ``None``, uses the
            average of the centers of all surface monitors.
        """

        if len(near_monitors) != len(normal_dirs):
            raise SetupError(
                f"Number of monitors ({len(near_monitors)}) does not equal "
                f"the number of directions ({len(normal_dirs)})."
            )

        surfaces = [
            FieldProjectionSurface(monitor=monitor, normal_dir=normal_dir)
            for monitor, normal_dir in zip(near_monitors, normal_dirs)
        ]

        return cls(
            sim_data=sim_data,
            surfaces=surfaces,
            pts_per_wavelength=pts_per_wavelength,
            origin=origin,
        )

    @cached_property
    def currents(self):

        """Sets the surface currents."""
        sim_data = self.sim_data
        surfaces = self.surfaces
        pts_per_wavelength = self.pts_per_wavelength
        medium = self.medium

        surface_currents = {}
        for surface in surfaces:
            current_data = self.compute_surface_currents(
                sim_data, surface, medium, pts_per_wavelength
            )

            # shift source coordinates relative to the local origin
            for name, origin in zip(["x", "y", "z"], self.origin):
                current_data[name] = current_data[name] - origin

            surface_currents[surface.monitor.name] = current_data

        return surface_currents

    @staticmethod
    def compute_surface_currents(
        sim_data: SimulationData,
        surface: FieldProjectionSurface,
        medium: MediumType,
        pts_per_wavelength: int = PTS_PER_WVL,
    ) -> xr.Dataset:
        """Returns resampled surface current densities associated with the surface monitor.

        Parameters
        ----------
        sim_data : :class:`.SimulationData`
            Container for simulation data containing the near field monitors.
        surface: :class:`.FieldProjectionSurface`
            :class:`.FieldProjectionSurface` to use as source of near field.
        medium : :class:`.MediumType`
            Background medium through which to project fields.
        pts_per_wavelength : int = 10
            Number of points per wavelength with which to discretize the
            surface monitors for the projection. If ``None``, fields will not be
            resampled, but will still be colocated.

        Returns
        -------
        xarray.Dataset
            Colocated surface current densities for the given surface.
        """

        monitor_name = surface.monitor.name
        if monitor_name not in sim_data.monitor_data.keys():
            raise SetupError(f"No data for monitor named '{monitor_name}' found in sim_data.")

        field_data = sim_data[monitor_name]

        currents = FieldProjector._fields_to_currents(field_data, surface)
        currents = FieldProjector._resample_surface_currents(
            currents, sim_data, surface, medium, pts_per_wavelength
        )

        return currents

    @staticmethod
    def _fields_to_currents(  # pylint:disable=too-many-locals
        field_data: FieldData, surface: FieldProjectionSurface
    ) -> FieldData:
        """Returns surface current densities associated with a given :class:`.FieldData` object.

        Parameters
        ----------
        field_data : :class:`.FieldData`
            Container for field data associated with the given near field surface.
        surface: :class:`.FieldProjectionSurface`
            :class:`.FieldProjectionSurface` to use as source of near field.

        Returns
        -------
        :class:`.FieldData`
            Surface current densities for the given surface.
        """

        # figure out which field components are tangential or normal to the monitor
        _, (cmp_1, cmp_2) = surface.monitor.pop_axis(("x", "y", "z"), axis=surface.axis)

        signs = np.array([-1, 1])
        if surface.axis % 2 != 0:
            signs *= -1
        if surface.normal_dir == "-":
            signs *= -1

        E1 = "E" + cmp_1
        E2 = "E" + cmp_2
        H1 = "H" + cmp_1
        H2 = "H" + cmp_2

        surface_currents = {}

        surface_currents[E2] = field_data.field_components[H1] * signs[1]
        surface_currents[E1] = field_data.field_components[H2] * signs[0]

        surface_currents[H2] = field_data.field_components[E1] * signs[0]
        surface_currents[H1] = field_data.field_components[E2] * signs[1]

        new_monitor = surface.monitor.copy(update=dict(fields=[E1, E2, H1, H2]))

        return FieldData(
            monitor=new_monitor,
            symmetry=field_data.symmetry,
            symmetry_center=field_data.symmetry_center,
            grid_expanded=field_data.grid_expanded,
            **surface_currents,
        )

    @staticmethod
    # pylint:disable=too-many-locals, too-many-arguments
    def _resample_surface_currents(
        currents: xr.Dataset,
        sim_data: SimulationData,
        surface: FieldProjectionSurface,
        medium: MediumType,
        pts_per_wavelength: int = PTS_PER_WVL,
    ) -> xr.Dataset:
        """Returns the surface current densities associated with the surface monitor.

        Parameters
        ----------
        currents : xarray.Dataset
            Surface currents defined on the original Yee grid.
        sim_data : :class:`.SimulationData`
            Container for simulation data containing the near field monitors.
        surface: :class:`.FieldProjectionSurface`
            :class:`.FieldProjectionSurface` to use as source of near field.
        medium : :class:`.MediumType`
            Background medium through which to project fields.
        pts_per_wavelength : int = 10
            Number of points per wavelength with which to discretize the
            surface monitors for the projection. If ``None``, fields will not be
            resampled, but will still be colocated.

        Returns
        -------
        xarray.Dataset
            Colocated surface current densities for the given surface.
        """

        # colocate surface currents on a regular grid of points on the monitor based on wavelength
        colocation_points = [None] * 3
        colocation_points[surface.axis] = surface.monitor.center[surface.axis]

        # use the highest frequency associated with the monitor to resample the surface currents
        frequency = max(surface.monitor.freqs)
        eps_complex = medium.eps_model(frequency)
        index_n, _ = medium.eps_complex_to_nk(eps_complex)
        wavelength = C_0 / frequency / index_n

        _, idx_uv = surface.monitor.pop_axis((0, 1, 2), axis=surface.axis)

        for idx in idx_uv:

            # pick sample points on the monitor and handle the possibility of an "infinite" monitor
            start = np.maximum(
                surface.monitor.center[idx] - surface.monitor.size[idx] / 2.0,
                sim_data.simulation.center[idx] - sim_data.simulation.size[idx] / 2.0,
            )
            stop = np.minimum(
                surface.monitor.center[idx] + surface.monitor.size[idx] / 2.0,
                sim_data.simulation.center[idx] + sim_data.simulation.size[idx] / 2.0,
            )

            if pts_per_wavelength is None:
                points = sim_data.simulation.grid.centers.to_list[idx]
                points[np.argwhere(points < start)] = start
                points[np.argwhere(points > stop)] = stop
                colocation_points[idx] = np.unique(points)
            else:
                size = stop - start
                num_pts = int(np.ceil(pts_per_wavelength * size / wavelength))
                points = np.linspace(start, stop, num_pts)
                colocation_points[idx] = points

        for idx, points in enumerate(colocation_points):
            if (hasattr(points, "__len__") and len(points) == 1) or not hasattr(points, "__len__"):
                colocation_points[idx] = None

        currents = currents.colocate(*colocation_points)
        return currents

    def integrate_2d(
        self,
        function: np.ndarray,
        phase: np.ndarray,
        pts_u: np.ndarray,
        pts_v: np.ndarray,
    ):
        """Trapezoidal integration in two dimensions."""
        return np.trapz(np.trapz(np.squeeze(function) * phase, pts_u, axis=0), pts_v, axis=0)

    # pylint:disable=too-many-locals, too-many-arguments
    def _far_fields_for_surface(
        self,
        frequency: float,
        theta: ArrayLikeN2F,
        phi: ArrayLikeN2F,
        surface: FieldProjectionSurface,
        currents: xr.Dataset,
    ):
        """Compute far fields at an angle in spherical coordinates
        for a given set of surface currents and observation angles.

        Parameters
        ----------
        frequency : float
            Frequency to select from each :class:`.FieldMonitor` to use for projection.
            Must be a frequency stored in each :class:`FieldMonitor`.
        theta : Union[float, Tuple[float, ...], np.ndarray]
            Polar angles (rad) downward from x=y=0 line relative to the local origin.
        phi : Union[float, Tuple[float, ...], np.ndarray]
            Azimuthal (rad) angles from y=z=0 line relative to the local origin.
        surface: :class:`FieldProjectionSurface`
            :class:`FieldProjectionSurface` object to use as source of near field.
        currents : xarray.Dataset
            xarray Dataset containing surface currents associated with the surface monitor.

        Returns
        -------
        tuple(numpy.ndarray[float], ...)
            ``Er``, ``Etheta``, ``Ephi``, ``Hr``, ``Htheta``, ``Hphi`` for the given surface.
        """

        pts = [currents[name].values for name in ["x", "y", "z"]]

        try:
            currents_f = currents.sel(f=frequency)
        except Exception as e:
            raise SetupError(
                f"Frequency {frequency} not found in fields for monitor '{surface.monitor.name}'."
            ) from e

        idx_w, idx_uv = surface.monitor.pop_axis((0, 1, 2), axis=surface.axis)
        _, source_names = surface.monitor.pop_axis(("x", "y", "z"), axis=surface.axis)

        idx_u, idx_v = idx_uv
        cmp_1, cmp_2 = source_names

        theta = np.atleast_1d(theta)
        phi = np.atleast_1d(phi)

        sin_theta = np.sin(theta)
        cos_theta = np.cos(theta)
        sin_phi = np.sin(phi)
        cos_phi = np.cos(phi)

        J = np.zeros((3, len(theta), len(phi)), dtype=complex)
        M = np.zeros_like(J)

        phase = [None] * 3
        propagation_factor = -1j * AbstractFieldProjectionData.wavenumber(
            medium=self.medium, frequency=frequency
        )

        def integrate_for_one_theta(i_th: int):
            """Perform integration for a given theta angle index"""

            for j_ph in np.arange(len(phi)):

                phase[0] = np.exp(propagation_factor * pts[0] * sin_theta[i_th] * cos_phi[j_ph])
                phase[1] = np.exp(propagation_factor * pts[1] * sin_theta[i_th] * sin_phi[j_ph])
                phase[2] = np.exp(propagation_factor * pts[2] * cos_theta[i_th])

                phase_ij = phase[idx_u][:, None] * phase[idx_v][None, :] * phase[idx_w]

                J[idx_u, i_th, j_ph] = self.integrate_2d(
                    currents_f[f"E{cmp_1}"].values, phase_ij, pts[idx_u], pts[idx_v]
                )

                J[idx_v, i_th, j_ph] = self.integrate_2d(
                    currents_f[f"E{cmp_2}"].values, phase_ij, pts[idx_u], pts[idx_v]
                )

                M[idx_u, i_th, j_ph] = self.integrate_2d(
                    currents_f[f"H{cmp_1}"].values, phase_ij, pts[idx_u], pts[idx_v]
                )

                M[idx_v, i_th, j_ph] = self.integrate_2d(
                    currents_f[f"H{cmp_2}"].values, phase_ij, pts[idx_u], pts[idx_v]
                )

        if len(theta) < 2:
            integrate_for_one_theta(0)
        else:
            for i_th in track(
                np.arange(len(theta)),
                description=f"Processing surface monitor '{surface.monitor.name}'...",
            ):
                integrate_for_one_theta(i_th)

        cos_th_cos_phi = cos_theta[:, None] * cos_phi[None, :]
        cos_th_sin_phi = cos_theta[:, None] * sin_phi[None, :]

        # Ntheta (8.33a)
        Ntheta = J[0] * cos_th_cos_phi + J[1] * cos_th_sin_phi - J[2] * sin_theta[:, None]

        # Nphi (8.33b)
        Nphi = -J[0] * sin_phi[None, :] + J[1] * cos_phi[None, :]

        # Ltheta  (8.34a)
        Ltheta = M[0] * cos_th_cos_phi + M[1] * cos_th_sin_phi - M[2] * sin_theta[:, None]

        # Lphi  (8.34b)
        Lphi = -M[0] * sin_phi[None, :] + M[1] * cos_phi[None, :]

        eta = ETA_0 / np.sqrt(self.medium.eps_model(frequency))

        Etheta = -(Lphi + eta * Ntheta)
        Ephi = Ltheta - eta * Nphi
        Er = np.zeros_like(Ephi)
        Htheta = -Ephi / eta
        Hphi = Etheta / eta
        Hr = np.zeros_like(Hphi)

        return Er, Etheta, Ephi, Hr, Htheta, Hphi

    def project_fields(
        self, proj_monitor: AbstractFieldProjectionMonitor
    ) -> AbstractFieldProjectionData:
        """Compute projected fields.

        Parameters
        ----------
        proj_monitor : :class:`.AbstractFieldProjectionMonitor`
            Instance of :class:`.AbstractFieldProjectionMonitor` defining the projection
            observation grid.

        Returns
        -------
        :class:`.AbstractFieldProjectionData`
            Data structure with ``Er``, ``Etheta``, ``Ephi``, ``Hr``, ``Htheta``, ``Hphi``.
        """
        if isinstance(proj_monitor, FieldProjectionAngleMonitor):
            return self._project_fields_angular(proj_monitor)
        if isinstance(proj_monitor, FieldProjectionCartesianMonitor):
            return self._project_fields_cartesian(proj_monitor)
        return self._project_fields_kspace(proj_monitor)

    def _project_fields_angular(
        self, monitor: FieldProjectionAngleMonitor
    ) -> FieldProjectionAngleData:
        """Compute projected fields on an angle-based grid in spherical coordinates.

        Parameters
        ----------
        monitor : :class:`.FieldProjectionAngleMonitor`
            Instance of :class:`.FieldProjectionAngleMonitor` defining the projection
            observation grid.

        Returns
        -------
        :class:.`FieldProjectionAngleData`
            Data structure with ``Er``, ``Etheta``, ``Ephi``, ``Hr``, ``Htheta``, ``Hphi``.
        """
        freqs = np.atleast_1d(self.frequencies)
        theta = np.atleast_1d(monitor.theta)
        phi = np.atleast_1d(monitor.phi)

        # compute projected fields for the dataset associated with each monitor
        field_names = ("Er", "Etheta", "Ephi", "Hr", "Htheta", "Hphi")
        fields = [
            np.zeros((1, len(theta), len(phi), len(freqs)), dtype=complex) for _ in field_names
        ]

        k = AbstractFieldProjectionData.wavenumber(medium=self.medium, frequency=freqs)
        phase = np.atleast_1d(
            AbstractFieldProjectionData.propagation_phase(dist=monitor.proj_distance, k=k)
        )

        for surface in self.surfaces:

            if monitor.far_field_approx:
                for idx_f, frequency in enumerate(freqs):
                    _fields = self._far_fields_for_surface(
                        frequency, theta, phi, surface, self.currents[surface.monitor.name]
                    )
                    for field, _field in zip(fields, _fields):
                        field[..., idx_f] += _field * phase[idx_f]
            else:
                iter_coords = [
                    ([_theta, _phi], [i, j])
                    for i, _theta in enumerate(theta)
                    for j, _phi in enumerate(phi)
                ]
                for (_theta, _phi), (i, j) in track(
                    iter_coords,
                    description=f"Processing surface monitor '{surface.monitor.name}'...",
                ):
                    _x, _y, _z = monitor.sph_2_car(monitor.proj_distance, _theta, _phi)
                    _fields = self._fields_for_surface_exact(
                        _x, _y, _z, surface, self.currents[surface.monitor.name]
                    )
                    for field, _field in zip(fields, _fields):
                        field[0, i, j, :] += _field

        coords = {"r": np.atleast_1d(monitor.proj_distance), "theta": theta, "phi": phi, "f": freqs}
        fields = {
            name: FieldProjectionAngleDataArray(field, coords=coords)
            for name, field in zip(field_names, fields)
        }
        return FieldProjectionAngleData(
            monitor=monitor, projection_surfaces=self.surfaces, medium=self.medium, **fields
        )

    def _project_fields_cartesian(
        self, monitor: FieldProjectionCartesianMonitor
    ) -> FieldProjectionCartesianData:
        """Compute projected fields on a Cartesian grid in spherical coordinates.

        Parameters
        ----------
        monitor : :class:`.FieldProjectionCartesianMonitor`
            Instance of :class:`.FieldProjectionCartesianMonitor` defining the projection
            observation grid.

        Returns
        -------
        :class:.`FieldProjectionCartesianData`
            Data structure with ``Er``, ``Etheta``, ``Ephi``, ``Hr``, ``Htheta``, ``Hphi``.
        """
        freqs = np.atleast_1d(self.frequencies)
        x, y, z = monitor.unpop_axis(
            monitor.proj_distance, (monitor.x, monitor.y), axis=monitor.proj_axis
        )
        x, y, z = list(map(np.atleast_1d, [x, y, z]))

        # compute projected fields for the dataset associated with each monitor
        field_names = ("Er", "Etheta", "Ephi", "Hr", "Htheta", "Hphi")
        fields = [
            np.zeros((len(x), len(y), len(z), len(freqs)), dtype=complex) for _ in field_names
        ]

        wavenumber = AbstractFieldProjectionData.wavenumber(medium=self.medium, frequency=freqs)

        # Zip together all combinations of observation points for better progress tracking
        iter_coords = [
            ([_x, _y, _z], [i, j, k])
            for i, _x in enumerate(x)
            for j, _y in enumerate(y)
            for k, _z in enumerate(z)
        ]

        for (_x, _y, _z), (i, j, k) in track(iter_coords, description="Computing projected fields"):
            r, theta, phi = monitor.car_2_sph(_x, _y, _z)
            phase = np.atleast_1d(
                AbstractFieldProjectionData.propagation_phase(dist=r, k=wavenumber)
            )

            for surface in self.surfaces:

                if monitor.far_field_approx:
                    for idx_f, frequency in enumerate(freqs):
                        _fields = self._far_fields_for_surface(
                            frequency, theta, phi, surface, self.currents[surface.monitor.name]
                        )
                        for field, _field in zip(fields, _fields):
                            field[i, j, k, idx_f] += _field * phase[idx_f]
                else:
                    _fields = self._fields_for_surface_exact(
                        _x, _y, _z, surface, self.currents[surface.monitor.name]
                    )
                    for field, _field in zip(fields, _fields):
                        field[i, j, k, :] += _field

        coords = {"x": x, "y": y, "z": z, "f": freqs}
        fields = {
            name: FieldProjectionCartesianDataArray(field, coords=coords)
            for name, field in zip(field_names, fields)
        }
        return FieldProjectionCartesianData(
            monitor=monitor, projection_surfaces=self.surfaces, medium=self.medium, **fields
        )

    def _project_fields_kspace(
        self, monitor: FieldProjectionKSpaceMonitor
    ) -> FieldProjectionKSpaceData:
        """Compute projected fields on a k-space grid in spherical coordinates.

        Parameters
        ----------
        monitor : :class:`.FieldProjectionKSpaceMonitor`
            Instance of :class:`.FieldProjectionKSpaceMonitor` defining the projection
            observation grid.

        Returns
        -------
        :class:.`FieldProjectionKSpaceData`
            Data structure with ``Er``, ``Etheta``, ``Ephi``, ``Hr``, ``Htheta``, ``Hphi``.
        """
        freqs = np.atleast_1d(self.frequencies)
        ux = np.atleast_1d(monitor.ux)
        uy = np.atleast_1d(monitor.uy)

        # compute projected fields for the dataset associated with each monitor
        field_names = ("Er", "Etheta", "Ephi", "Hr", "Htheta", "Hphi")
        fields = [np.zeros((len(ux), len(uy), 1, len(freqs)), dtype=complex) for _ in field_names]

        k = AbstractFieldProjectionData.wavenumber(medium=self.medium, frequency=freqs)
        phase = np.atleast_1d(
            AbstractFieldProjectionData.propagation_phase(dist=monitor.proj_distance, k=k)
        )

        # Zip together all combinations of observation points for better progress tracking
        iter_coords = [([_ux, _uy], [i, j]) for i, _ux in enumerate(ux) for j, _uy in enumerate(uy)]

        for (_ux, _uy), (i, j) in track(iter_coords, description="Computing projected fields"):
            theta, phi = monitor.kspace_2_sph(_ux, _uy, monitor.proj_axis)

            for surface in self.surfaces:

                if monitor.far_field_approx:
                    for idx_f, frequency in enumerate(freqs):
                        _fields = self._far_fields_for_surface(
                            frequency, theta, phi, surface, self.currents[surface.monitor.name]
                        )
                        for field, _field in zip(fields, _fields):
                            field[i, j, 0, idx_f] += _field * phase[idx_f]

                else:
                    _x, _y, _z = monitor.sph_2_car(monitor.proj_distance, theta, phi)
                    _fields = self._fields_for_surface_exact(
                        _x, _y, _z, surface, self.currents[surface.monitor.name]
                    )
                    for field, _field in zip(fields, _fields):
                        field[i, j, 0, :] += _field

        coords = {
            "ux": np.array(monitor.ux),
            "uy": np.array(monitor.uy),
            "r": np.atleast_1d(monitor.proj_distance),
            "f": freqs,
        }
        fields = {
            name: FieldProjectionKSpaceDataArray(field, coords=coords)
            for name, field in zip(field_names, fields)
        }
        return FieldProjectionKSpaceData(
            monitor=monitor, projection_surfaces=self.surfaces, medium=self.medium, **fields
        )

    """Exact projections"""

    # pylint:disable=too-many-locals, too-many-arguments, too-many-statements, invalid-name
    def _fields_for_surface_exact(
        self,
        x: float,
        y: float,
        z: float,
        surface: FieldProjectionSurface,
        currents: xr.Dataset,
    ):
        """Compute projected fields in spherical coordinates at a given projection point on a
        Cartesian grid for a given set of surface currents using the exact homogeneous medium
        Green's function without geometric approximations.

        Parameters
        ----------
        x : float
            Observation point x-coordinate (microns) relative to the local origin.
        y : float
            Observation point y-coordinate (microns) relative to the local origin.
        z : float
            Observation point z-coordinate (microns) relative to the local origin.
        surface: :class:`FieldProjectionSurface`
            :class:`FieldProjectionSurface` object to use as source of near field.
        currents : xarray.Dataset
            xarray Dataset containing surface currents associated with the surface monitor.

        Returns
        -------
        tuple(np.ndarray, np.ndarray, np.ndarray, np.ndarray, np.ndarray, np.ndarray)
            ``Er``, ``Etheta``, ``Ephi``, ``Hr``, ``Htheta``, ``Hphi`` projected fields for
            each frequency.
        """

        freqs = np.array(self.frequencies)
        i_omega = 1j * 2.0 * np.pi * freqs[None, None, None, :]
        wavenumber = AbstractFieldProjectionData.wavenumber(frequency=freqs, medium=self.medium)
        wavenumber = wavenumber[None, None, None, :]  # add space dimensions

        eps_complex = self.medium.eps_model(frequency=freqs)
        epsilon = EPSILON_0 * eps_complex[None, None, None, :]

        # source points
        pts = [currents[name].values for name in ["x", "y", "z"]]

        # transform the coordinate system so that the origin is at the source point
        # then the observation points in the new system are:
        x_new, y_new, z_new = [pt_obs - pt_src for pt_src, pt_obs in zip(pts, [x, y, z])]

        # tangential source components to use
        idx_w, idx_uv = surface.monitor.pop_axis((0, 1, 2), axis=surface.axis)
        _, source_names = surface.monitor.pop_axis(("x", "y", "z"), axis=surface.axis)

        idx_u, idx_v = idx_uv
        cmp_1, cmp_2 = source_names

        # set the surface current density Cartesian components
        J = [np.atleast_1d(0)] * 3
        M = [np.atleast_1d(0)] * 3

        J[idx_u] = currents[f"E{cmp_1}"].values
        J[idx_v] = currents[f"E{cmp_2}"].values
        J[idx_w] = np.zeros_like(J[idx_u])
        M[idx_u] = currents[f"H{cmp_1}"].values
        M[idx_v] = currents[f"H{cmp_2}"].values
        M[idx_w] = np.zeros_like(M[idx_u])

        # observation point in the new spherical system
        r, theta_obs, phi_obs = surface.monitor.car_2_sph(
            x_new[:, None, None, None], y_new[None, :, None, None], z_new[None, None, :, None]
        )

        # angle terms
        sin_theta = np.sin(theta_obs)
        cos_theta = np.cos(theta_obs)
        sin_phi = np.sin(phi_obs)
        cos_phi = np.cos(phi_obs)

        # Green's function and terms related to its derivatives
        ikr = 1j * wavenumber * r
        G = np.exp(ikr) / (4.0 * np.pi * r)
        dG_dr = G * (ikr - 1.0) / r
        d2G_dr2 = dG_dr * (ikr - 1.0) / r + G / (r**2)

        # operations between unit vectors and currents
        def r_x_current(current: Tuple[np.ndarray, ...]) -> Tuple[np.ndarray, ...]:
            """Cross product between the r unit vector and the current."""
            return [
                sin_theta * sin_phi * current[2] - cos_theta * current[1],
                cos_theta * current[0] - sin_theta * cos_phi * current[2],
                sin_theta * cos_phi * current[1] - sin_theta * sin_phi * current[0],
            ]

        def r_dot_current(current: Tuple[np.ndarray, ...]) -> np.ndarray:
            """Dot product between the r unit vector and the current."""
            return (
                sin_theta * cos_phi * current[0]
                + sin_theta * sin_phi * current[1]
                + cos_theta * current[2]
            )

        def r_dot_current_dtheta(current: Tuple[np.ndarray, ...]) -> np.ndarray:
            """Theta derivative of the dot product between the r unit vector and the current."""
            return (
                cos_theta * cos_phi * current[0]
                + cos_theta * sin_phi * current[1]
                - sin_theta * current[2]
            )

        def r_dot_current_dphi_div_sin_theta(current: Tuple[np.ndarray, ...]) -> np.ndarray:
            """Phi derivative of the dot product between the r unit vector and the current,
            analytically divided by sin theta."""
            return -sin_phi * current[0] + cos_phi * current[1]

        def grad_Gr_r_dot_current(current: Tuple[np.ndarray, ...]) -> Tuple[np.ndarray, ...]:
            """Gradient of the product of the gradient of the Green's function and the dot product
            between the r unit vector and the current."""
            temp = [
                d2G_dr2 * r_dot_current(current),
                dG_dr * r_dot_current_dtheta(current) / r,
                dG_dr * r_dot_current_dphi_div_sin_theta(current) / r,
            ]
            # convert to Cartesian coordinates
            return surface.monitor.sph_2_car_field(temp[0], temp[1], temp[2], theta_obs, phi_obs)

        def potential_terms(current: Tuple[np.ndarray, ...], const: complex):
            """Assemble vector potential and its derivatives."""
            r_x_c = r_x_current(current)
            pot = [const * item * G for item in current]
            curl_pot = [const * item * dG_dr for item in r_x_c]
            grad_div_pot = grad_Gr_r_dot_current(current)
            grad_div_pot = [const * item for item in grad_div_pot]
            return pot, curl_pot, grad_div_pot

        # magnetic vector potential terms
        A, curl_A, grad_div_A = potential_terms(J, MU_0)

        # electric vector potential terms
        F, curl_F, grad_div_F = potential_terms(M, epsilon)

        # assemble the electric field components (Taflove 8.24, 8.27)
        e_x_integrand, e_y_integrand, e_z_integrand = [
            i_omega * (a + grad_div_a / (wavenumber**2)) - curl_f / epsilon
            for a, grad_div_a, curl_f in zip(A, grad_div_A, curl_F)
        ]

        # assemble the magnetic field components (Taflove 8.25, 8.28)
        h_x_integrand, h_y_integrand, h_z_integrand = [
            i_omega * (f + grad_div_f / (wavenumber**2)) + curl_a / MU_0
            for f, grad_div_f, curl_a in zip(F, grad_div_F, curl_A)
        ]

        # integrate over the surface
        e_x = self.integrate_2d(e_x_integrand, 1.0, pts[idx_u], pts[idx_v])
        e_y = self.integrate_2d(e_y_integrand, 1.0, pts[idx_u], pts[idx_v])
        e_z = self.integrate_2d(e_z_integrand, 1.0, pts[idx_u], pts[idx_v])
        h_x = self.integrate_2d(h_x_integrand, 1.0, pts[idx_u], pts[idx_v])
        h_y = self.integrate_2d(h_y_integrand, 1.0, pts[idx_u], pts[idx_v])
        h_z = self.integrate_2d(h_z_integrand, 1.0, pts[idx_u], pts[idx_v])

        # observation point in the original spherical system
        _, theta_obs, phi_obs = surface.monitor.car_2_sph(x, y, z)

        # convert fields to the original spherical system
        e_r, e_theta, e_phi = surface.monitor.car_2_sph_field(e_x, e_y, e_z, theta_obs, phi_obs)
        h_r, h_theta, h_phi = surface.monitor.car_2_sph_field(h_x, h_y, h_z, theta_obs, phi_obs)

        return [e_r, e_theta, e_phi, h_r, h_theta, h_phi]<|MERGE_RESOLUTION|>--- conflicted
+++ resolved
@@ -28,11 +28,7 @@
 
 # Numpy float array and related array types
 # pylint: disable=invalid-name
-<<<<<<< HEAD
-ArrayLikeN2F = Union[float, Tuple[float, ...], ArrayLike[float, 4]]
-=======
 ArrayLikeN2F = Union[float, Tuple[float, ...], ArrayComplex4D]
->>>>>>> f097761f
 
 
 class FieldProjector(Tidy3dBaseModel):
