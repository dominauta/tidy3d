--- conflicted
+++ resolved
@@ -3,11 +3,7 @@
 import numpy as np
 
 import tidy3d as td
-<<<<<<< HEAD
-from tidy3d.exceptions import SetupError
-=======
 from tidy3d.exceptions import SetupError, ValidationError
->>>>>>> f097761f
 
 
 def make_grid_spec():
