# Tests webapi and things that depend on it
import tempfile
import pytest
import responses
import tidy3d as td
import tidy3d.web as web

from responses import matchers

from tidy3d import Simulation
from tidy3d.web.environment import Env
from tidy3d.web.webapi import delete, delete_old, download, download_json, run
from tidy3d.web.webapi import download_log, estimate_cost, get_info, get_run_info, get_tasks
from tidy3d.web.webapi import load, load_simulation, start, upload, monitor, real_cost
from tidy3d.web.container import Job, Batch
from tidy3d.web.task import TaskInfo
from tidy3d.web.asynchronous import run_async

from tidy3d.__main__ import main

# variables used below
FNAME_TMP = "tests/tmp/web_test_tmp.json"
TASK_NAME = "task_name_test"
TASK_ID = "1234"
CREATED_AT = "2022-01-01T00:00:00.000Z"
PROJECT_NAME = "default"
FLEX_UNIT = 1.0


def make_sim():
    """Makes a simulation."""
    return td.Simulation(size=(1, 1, 1), grid_spec=td.GridSpec.auto(wavelength=1.0), run_time=1e-12)


@pytest.fixture
def set_api_key(monkeypatch):
    """Set the api key."""
    import tidy3d.web.http_management as http_module

    monkeypatch.setattr(http_module, "api_key", lambda: "apikey")


@pytest.fixture
def mock_upload(monkeypatch, set_api_key):
    """Mocks webapi.uupload."""

    responses.add(
        responses.GET,
        f"{Env.current.web_api_endpoint}/tidy3d/project",
        match=[matchers.query_param_matcher({"projectName": PROJECT_NAME})],
        json={"data": {"projectId": TASK_ID, "projectName": PROJECT_NAME}},
        status=200,
    )

    responses.add(
        responses.POST,
        f"{Env.current.web_api_endpoint}/tidy3d/projects/{TASK_ID}/tasks",
<<<<<<< HEAD
        match=[matchers.json_params_matcher({"taskName": TASK_NAME, "callbackUrl": None})],
=======
        match=[
            matchers.json_params_matcher(
                {
                    "taskName": TASK_NAME,
                    "call_back_url": None,
                    "simulationType": "tidy3d",
                    "parentTasks": None,
                }
            )
        ],
>>>>>>> 23b23d6d
        json={
            "data": {
                "taskId": TASK_ID,
                "taskName": TASK_NAME,
                "createdAt": CREATED_AT,
            }
        },
        status=200,
    )

    def mock_download(*args, **kwargs):
        pass

    monkeypatch.setattr("tidy3d.web.simulation_task.upload_string", mock_download)


@pytest.fixture
def mock_get_info(monkeypatch, set_api_key):
    """Mocks webapi.get_info."""

    responses.add(
        responses.GET,
        f"{Env.current.web_api_endpoint}/tidy3d/tasks/{TASK_ID}/detail",
        json={
            "data": {
                "taskId": TASK_ID,
                "createdAt": CREATED_AT,
                "realFlexUnit": FLEX_UNIT,
            }
        },
        status=200,
    )


@pytest.fixture
def mock_start(monkeypatch, set_api_key):
    """Mocks webapi.start."""

    responses.add(
        responses.GET,
        f"{Env.current.web_api_endpoint}/tidy3d/tasks/{TASK_ID}/detail",
        json={
            "data": {
                "taskId": TASK_ID,
                "createdAt": CREATED_AT,
            }
        },
        status=200,
    )
    responses.add(
        responses.POST,
        f"{Env.current.web_api_endpoint}/tidy3d/tasks/{TASK_ID}/submit",
        match=[
            matchers.json_params_matcher(
                {
                    "solverVersion": None,
                    "workerGroup": None,
                    "protocolVersion": td.version.__version__,
                }
            )
        ],
        json={
            "data": {
                "taskId": TASK_ID,
                "taskName": TASK_NAME,
                "createdAt": CREATED_AT,
            }
        },
        status=200,
    )


@pytest.fixture
def mock_monitor(monkeypatch):

    status_count = [0]
    statuses = ("upload", "running", "running", "running", "running", "running", "success")

    def mock_get_info(task_id):

        current_count = min(status_count[0], len(statuses) - 1)
        current_status = statuses[current_count]
        status_count[0] += 1
        return TaskInfo(status=current_status, taskName=TASK_NAME, taskId=task_id, realFlexUnit=1.0)

    run_count = [0]
    perc_dones = (1, 10, 20, 30, 100)

    def mock_get_run_info(task_id):
        current_count = min(run_count[0], len(perc_dones) - 1)
        perc_done = perc_dones[current_count]
        run_count[0] += 1
        return perc_done, 1

    monkeypatch.setattr("tidy3d.web.webapi.REFRESH_TIME", 0.00001)
    monkeypatch.setattr("tidy3d.web.webapi.RUN_REFRESH_TIME", 0.00001)
    monkeypatch.setattr("tidy3d.web.webapi.get_info", mock_get_info)
    monkeypatch.setattr("tidy3d.web.webapi.get_run_info", mock_get_run_info)


@pytest.fixture
def mock_download(monkeypatch, set_api_key):
    """Mocks webapi.download."""
    responses.add(
        responses.GET,
        f"{Env.current.web_api_endpoint}/tidy3d/tasks/{TASK_ID}/detail",
        json={
            "data": {
                "taskId": TASK_ID,
                "createdAt": CREATED_AT,
            }
        },
        status=200,
    )

    def _mock_download(*args, **kwargs):
        file_path = kwargs["to_file"]
        with open(file_path, "w") as f:
            f.write("0.3,5.7")

    monkeypatch.setattr("tidy3d.web.simulation_task.download_file", _mock_download)
    download(TASK_ID, FNAME_TMP)
    with open(FNAME_TMP, "r") as f:
        assert f.read() == "0.3,5.7"


@pytest.fixture
def mock_load(monkeypatch, set_api_key):
    """Mocks webapi.load"""

    responses.add(
        responses.GET,
        f"{Env.current.web_api_endpoint}/tidy3d/tasks/{TASK_ID}/detail",
        json={
            "data": {
                "taskId": TASK_ID,
                "createdAt": CREATED_AT,
            }
        },
        status=200,
    )

    def _mock_download(*args, **kwargs):
        pass

    monkeypatch.setattr("tidy3d.web.simulation_task.download_file", _mock_download)

    # estimate cost
    responses.add(
        responses.GET,
        f"{Env.current.web_api_endpoint}/tidy3d/tasks/{TASK_ID}/detail",
        json={
            "data": {
                "taskId": TASK_ID,
                "createdAt": CREATED_AT,
            }
        },
        status=200,
    )


responses.add(
    responses.POST,
    f"{Env.current.web_api_endpoint}/tidy3d/tasks/{TASK_ID}/metadata",
    json={
        "data": {
            "flex_unit": 11.11,
            "createdAt": CREATED_AT,
        }
    },
    status=200,
)


@pytest.fixture
def mock_get_run_info(monkeypatch, set_api_key):
    """Mocks webapi.get_run_info"""
    responses.add(
        responses.GET,
        f"{Env.current.web_api_endpoint}/tidy3d/tasks/{TASK_ID}/progress",
        json={
            "data": {
                "perc_done": 100,
                "field_decay": 0,
            }
        },
        status=200,
    )


@pytest.fixture
def mock_webapi(mock_upload, mock_get_info, mock_start, mock_monitor, mock_download, mock_load):
    """Mocks all webapi operation."""


@responses.activate
def test_upload(mock_upload):
    sim = make_sim()
    assert upload(sim, TASK_NAME, PROJECT_NAME)


@responses.activate
def test_get_info(mock_get_info):
    assert get_info(TASK_ID).taskId == TASK_ID


@responses.activate
def test_start(mock_start):
    start(TASK_ID)


@responses.activate
def test_get_run_info(mock_get_run_info):
    assert get_run_info(TASK_ID) == (100, 0)


@responses.activate
def test_download(mock_download):
    download(TASK_ID, FNAME_TMP)
    with open(FNAME_TMP, "r") as f:
        assert f.read() == "0.3,5.7"


@responses.activate
def _test_load(mock_load):
    responses.add(
        responses.GET,
        f"{Env.current.web_api_endpoint}/tidy3d/tasks/{TASK_ID}/detail",
        json={
            "data": {
                "taskId": TASK_ID,
                "createdAt": CREATED_AT,
            }
        },
        status=200,
    )

    def mock_download(*args, **kwargs):
        pass

    monkeypatch.setattr("tidy3d.web.simulation_task.download_file", mock_download)
    load(TASK_ID, "tmp/monitor_data.hdf5")


@responses.activate
def test_delete(set_api_key):
    responses.add(
        responses.GET,
        f"{Env.current.web_api_endpoint}/tidy3d/tasks/{TASK_ID}/detail",
        json={
            "data": {
                "taskId": TASK_ID,
                "createdAt": CREATED_AT,
            }
        },
        status=200,
    )

    responses.add(
        responses.DELETE,
        f"{Env.current.web_api_endpoint}/tidy3d/tasks/{TASK_ID}",
        json={
            "data": {
                "taskId": TASK_ID,
                "createdAt": CREATED_AT,
            }
        },
        status=200,
    )

    assert delete(TASK_ID).taskId == TASK_ID


@responses.activate
def test_estimate_cost(set_api_key):
    responses.add(
        responses.GET,
        f"{Env.current.web_api_endpoint}/tidy3d/tasks/{TASK_ID}/detail",
        json={
            "data": {
                "taskId": TASK_ID,
                "createdAt": CREATED_AT,
            }
        },
        status=200,
    )
    responses.add(
        responses.POST,
        f"{Env.current.web_api_endpoint}/tidy3d/tasks/{TASK_ID}/metadata",
        json={
            "data": {
                "flex_unit": 11.11,
                "createdAt": CREATED_AT,
            }
        },
        status=200,
    )
    assert estimate_cost(TASK_ID) == 11.11


@responses.activate
def test_download_json(monkeypatch):
    responses.add(
        responses.GET,
        f"{Env.current.web_api_endpoint}/tidy3d/tasks/{TASK_ID}/detail",
        json={
            "data": {
                "taskId": TASK_ID,
                "createdAt": CREATED_AT,
            }
        },
        status=200,
    )

    def mock_download(*args, **kwargs):
        file_path = kwargs["to_file"]
        with open(file_path, "w") as f:
            f.write("0.3,5.7")

    monkeypatch.setattr("tidy3d.web.simulation_task.download_file", mock_download)

    download_json(TASK_ID, FNAME_TMP)
    with open(FNAME_TMP, "r") as f:
        assert f.read() == "0.3,5.7"


@responses.activate
def test_load_simulation(monkeypatch):
    responses.add(
        responses.GET,
        f"{Env.current.web_api_endpoint}/tidy3d/tasks/{TASK_ID}/detail",
        json={
            "data": {
                "taskId": TASK_ID,
                "createdAt": CREATED_AT,
            }
        },
        status=200,
    )

    def mock_download(*args, **kwargs):
        make_sim().to_file(args[1])

    monkeypatch.setattr(
        "tidy3d.web.simulation_task.SimulationTask.get_simulation_json", mock_download
    )

    assert load_simulation(TASK_ID, FNAME_TMP + ".json")


@responses.activate
def test_download_log(monkeypatch):
    responses.add(
        responses.GET,
        f"{Env.current.web_api_endpoint}/tidy3d/tasks/{TASK_ID}/detail",
        json={
            "data": {
                "taskId": TASK_ID,
                "createdAt": CREATED_AT,
            }
        },
        status=200,
    )

    def mock(*args, **kwargs):
        file_path = kwargs["to_file"]
        with open(file_path, "w") as f:
            f.write("0.3,5.7")

    monkeypatch.setattr("tidy3d.web.simulation_task.download_file", mock)

    download_log(TASK_ID, FNAME_TMP)
    with open(FNAME_TMP, "r") as f:
        assert f.read() == "0.3,5.7"


@responses.activate
def test_delete_old(set_api_key):
    responses.add(
        responses.GET,
        f"{Env.current.web_api_endpoint}/tidy3d/project",
        match=[matchers.query_param_matcher({"projectName": PROJECT_NAME})],
        json={"data": {"projectId": TASK_ID, "projectName": PROJECT_NAME}},
        status=200,
    )
    responses.add(
        responses.GET,
        f"{Env.current.web_api_endpoint}/tidy3d/projects/{TASK_ID}/tasks",
        json={"data": [{"taskId": TASK_ID, "createdAt": CREATED_AT}]},
        status=200,
    )

    responses.add(
        responses.DELETE,
        f"{Env.current.web_api_endpoint}/tidy3d/tasks/{TASK_ID}",
        json={
            "data": {
                "taskId": TASK_ID,
                "createdAt": CREATED_AT,
            }
        },
        status=200,
    )

    delete_old(100)


@responses.activate
def test_get_tasks(set_api_key):

    responses.add(
        responses.GET,
        f"{Env.current.web_api_endpoint}/tidy3d/project",
        match=[matchers.query_param_matcher({"projectName": PROJECT_NAME})],
        json={"data": {"projectId": TASK_ID, "projectName": PROJECT_NAME}},
        status=200,
    )
    responses.add(
        responses.GET,
        f"{Env.current.web_api_endpoint}/tidy3d/projects/{TASK_ID}/tasks",
        json={"data": [{"taskId": TASK_ID, "createdAt": CREATED_AT}]},
        status=200,
    )

    assert get_tasks(1)[0]["task_id"] == TASK_ID


@responses.activate
def test_run(mock_webapi, monkeypatch):
    sim = make_sim()
    monkeypatch.setattr("tidy3d.web.webapi.load", lambda *args, **kwargs: True)
    assert run(sim, task_name=TASK_NAME, folder_name=PROJECT_NAME, path=FNAME_TMP)


@responses.activate
def test_monitor(mock_monitor):
    monitor(TASK_ID, verbose=True)
    monitor(TASK_ID, verbose=False)


@responses.activate
def test_real_cost(mock_get_info):
    assert real_cost(TASK_ID) == FLEX_UNIT


""" Containers """


@responses.activate
def test_job(mock_webapi, monkeypatch):

    monkeypatch.setattr("tidy3d.web.container.Job.load", lambda *args, **kwargs: True)
    sim = make_sim()
    j = Job(simulation=sim, task_name=TASK_NAME, folder_name=PROJECT_NAME)

    sim_data = j.run(path=FNAME_TMP)
    j.status
    j.get_info()
    # j.download
    j.delete
    assert j.real_cost() == FLEX_UNIT


@pytest.fixture
def mock_job_status(monkeypatch):
    monkeypatch.setattr("tidy3d.web.container.Job.status", property(lambda self: "success"))
    monkeypatch.setattr("tidy3d.web.container.Job.load", lambda *args, **kwargs: True)


@responses.activate
def test_batch(mock_webapi, mock_job_status):

    # monkeypatch.setattr("tidy3d.web.container.Batch.monitor", lambda self: time.sleep(0.1))
    # monkeypatch.setattr("tidy3d.web.container.Job.status", property(lambda self: "success"))

    sims = {TASK_NAME: make_sim()}
    b = Batch(simulations=sims, folder_name=PROJECT_NAME)
    batch_data = b.run(path_dir="tests/tmp/")
    assert b.real_cost() == FLEX_UNIT * len(sims)


""" Async """


@responses.activate
def test_async(mock_webapi, mock_job_status):

    # monkeypatch.setattr("tidy3d.web.container.Job.status", property(lambda self: "success"))
    sims = {TASK_NAME: make_sim()}
    batch_data = run_async(sims, folder_name=PROJECT_NAME)


""" Main """


@responses.activate
def test_main(mock_webapi, monkeypatch, mock_job_status):

    # sims = {TASK_NAME: make_sim()}
    # batch_data = run_async(sims, folder_name=PROJECT_NAME)

    def save_sim_to_path(path: str) -> None:
        sim = Simulation(size=(1, 1, 1), grid_spec=td.GridSpec.auto(wavelength=1.0), run_time=1e-12)
        sim.to_file(path)

    def mock_get_info(task_id):
        return TaskInfo(
            status="success",
            taskName=TASK_NAME,
            taskId=TASK_ID,
            realFlexUnit=1.0,
            s3Storage=1.0,
            estFlexUnit=1.0,
        )

    monkeypatch.setattr("tidy3d.web.webapi.get_info", mock_get_info)
    monkeypatch.setattr("builtins.input", lambda _: "Y")

    path = f"tests/tmp/sim.json"
    save_sim_to_path(path)
    main(
        [
            path,
            "--task_name",
            TASK_NAME,
            "--folder_name",
            PROJECT_NAME,
            "--inspect_credits",
            "--inspect_sim",
        ]
    )

    monkeypatch.setattr("builtins.input", lambda _: "N")
    with pytest.raises(SystemExit):
        main(
            [
                path,
                "--task_name",
                TASK_NAME,
                "--folder_name",
                PROJECT_NAME,
                "--inspect_credits",
            ]
        )

    with pytest.raises(SystemExit):
        main(
            [
                path,
                "--task_name",
                TASK_NAME,
                "--folder_name",
                PROJECT_NAME,
                "--inspect_sim",
            ]
        )<|MERGE_RESOLUTION|>--- conflicted
+++ resolved
@@ -55,9 +55,6 @@
     responses.add(
         responses.POST,
         f"{Env.current.web_api_endpoint}/tidy3d/projects/{TASK_ID}/tasks",
-<<<<<<< HEAD
-        match=[matchers.json_params_matcher({"taskName": TASK_NAME, "callbackUrl": None})],
-=======
         match=[
             matchers.json_params_matcher(
                 {
@@ -68,7 +65,6 @@
                 }
             )
         ],
->>>>>>> 23b23d6d
         json={
             "data": {
                 "taskId": TASK_ID,
