--- conflicted
+++ resolved
@@ -4,11 +4,6 @@
 import responses
 import tidy3d as td
 import tidy3d.web as web
-<<<<<<< HEAD
-from tidy3d.web import httputils, s3utils, webapi
-from tidy3d.exceptions import DataError, WebError
-=======
->>>>>>> f097761f
 
 from responses import matchers
 
